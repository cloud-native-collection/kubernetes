--- conflicted
+++ resolved
@@ -28,16 +28,7 @@
   - source:
       branch: release-1.21
       dir: staging/src/k8s.io/code-generator
-<<<<<<< HEAD
-    name: release-1.21
-=======
-    name: release-1.19
-    go: 1.15.5
-  - source:
-      branch: release-1.20
-      dir: staging/src/k8s.io/code-generator
-    name: release-1.20
->>>>>>> 2b294e2a
+    name: release-1.21
 
 - destination: apimachinery
   library: true
@@ -59,16 +50,7 @@
   - source:
       branch: release-1.21
       dir: staging/src/k8s.io/apimachinery
-<<<<<<< HEAD
-    name: release-1.21
-=======
-    name: release-1.19
-    go: 1.15.5
-  - source:
-      branch: release-1.20
-      dir: staging/src/k8s.io/apimachinery
-    name: release-1.20
->>>>>>> 2b294e2a
+    name: release-1.21
 
 - destination: api
   library: true
@@ -102,18 +84,7 @@
     name: release-1.21
     dependencies:
       - repository: apimachinery
-<<<<<<< HEAD
         branch: release-1.21
-=======
-        branch: release-1.19
-  - source:
-      branch: release-1.20
-      dir: staging/src/k8s.io/api
-    name: release-1.20
-    dependencies:
-      - repository: apimachinery
-        branch: release-1.20
->>>>>>> 2b294e2a
 
 - destination: client-go
   library: true
@@ -167,28 +138,11 @@
       - repository: apimachinery
         branch: release-1.21
       - repository: api
-<<<<<<< HEAD
         branch: release-1.21
     smoke-test: |
       # assumes GO111MODULE=on
       go build -mod=mod ./...
       go test -mod=mod ./...
-=======
-        branch: release-1.19
-  - source:
-      branch: release-1.20
-      dir: staging/src/k8s.io/client-go
-    name: release-1.20
-    dependencies:
-      - repository: apimachinery
-        branch: release-1.20
-      - repository: api
-        branch: release-1.20
-  smoke-test: |
-    # assumes GO111MODULE=on
-    go build ./...
-    go test ./...
->>>>>>> 2b294e2a
 
 - destination: component-base
   library: true
@@ -238,22 +192,7 @@
     - repository: api
       branch: release-1.21
     - repository: client-go
-<<<<<<< HEAD
-      branch: release-1.21
-=======
-      branch: release-1.19
-  - source:
-      branch: release-1.20
-      dir: staging/src/k8s.io/component-base
-    name: release-1.20
-    dependencies:
-    - repository: apimachinery
-      branch: release-1.20
-    - repository: api
-      branch: release-1.20
-    - repository: client-go
-      branch: release-1.20
->>>>>>> 2b294e2a
+      branch: release-1.21
 
 - destination: component-helpers
   library: true
@@ -273,18 +212,14 @@
       branch: release-1.20
       dir: staging/src/k8s.io/component-helpers
     name: release-1.20
-<<<<<<< HEAD
-    go: 1.15.12
-=======
->>>>>>> 2b294e2a
-    dependencies:
-    - repository: apimachinery
-      branch: release-1.20
-    - repository: api
-      branch: release-1.20
-    - repository: client-go
-      branch: release-1.20
-<<<<<<< HEAD
+    go: 1.15.12
+    dependencies:
+    - repository: apimachinery
+      branch: release-1.20
+    - repository: api
+      branch: release-1.20
+    - repository: client-go
+      branch: release-1.20
   - source:
       branch: release-1.21
       dir: staging/src/k8s.io/component-helpers
@@ -296,8 +231,6 @@
       branch: release-1.21
     - repository: client-go
       branch: release-1.21
-=======
->>>>>>> 2b294e2a
 
 - destination: apiserver
   library: true
@@ -355,24 +288,7 @@
     - repository: client-go
       branch: release-1.21
     - repository: component-base
-<<<<<<< HEAD
-      branch: release-1.21
-=======
-      branch: release-1.19
-  - source:
-      branch: release-1.20
-      dir: staging/src/k8s.io/apiserver
-    name: release-1.20
-    dependencies:
-    - repository: apimachinery
-      branch: release-1.20
-    - repository: api
-      branch: release-1.20
-    - repository: client-go
-      branch: release-1.20
-    - repository: component-base
-      branch: release-1.20
->>>>>>> 2b294e2a
+      branch: release-1.21
 
 - destination: kube-aggregator
   branches:
@@ -445,28 +361,7 @@
     - repository: component-base
       branch: release-1.21
     - repository: code-generator
-<<<<<<< HEAD
-      branch: release-1.21
-=======
-      branch: release-1.19
-  - source:
-      branch: release-1.20
-      dir: staging/src/k8s.io/kube-aggregator
-    name: release-1.20
-    dependencies:
-    - repository: apimachinery
-      branch: release-1.20
-    - repository: api
-      branch: release-1.20
-    - repository: client-go
-      branch: release-1.20
-    - repository: apiserver
-      branch: release-1.20
-    - repository: component-base
-      branch: release-1.20
-    - repository: code-generator
-      branch: release-1.20
->>>>>>> 2b294e2a
+      branch: release-1.21
 
 - destination: sample-apiserver
   branches:
@@ -557,34 +452,9 @@
       branch: release-1.21
     required-packages:
     - k8s.io/code-generator
-<<<<<<< HEAD
     smoke-test: |
       # assumes GO111MODULE=on
       go build -mod=mod .
-=======
-  - source:
-      branch: release-1.20
-      dir: staging/src/k8s.io/sample-apiserver
-    name: release-1.20
-    dependencies:
-    - repository: apimachinery
-      branch: release-1.20
-    - repository: api
-      branch: release-1.20
-    - repository: client-go
-      branch: release-1.20
-    - repository: apiserver
-      branch: release-1.20
-    - repository: code-generator
-      branch: release-1.20
-    - repository: component-base
-      branch: release-1.20
-    required-packages:
-    - k8s.io/code-generator
-  smoke-test: |
-    # assumes GO111MODULE=on
-    go build .
->>>>>>> 2b294e2a
 
 - destination: sample-controller
   branches:
@@ -659,130 +529,109 @@
       branch: release-1.21
     required-packages:
     - k8s.io/code-generator
-<<<<<<< HEAD
     smoke-test: |
       # assumes GO111MODULE=on
       go build -mod=mod .
-=======
-  - source:
-      branch: release-1.20
-      dir: staging/src/k8s.io/sample-controller
-    name: release-1.20
-    dependencies:
-    - repository: apimachinery
-      branch: release-1.20
-    - repository: api
-      branch: release-1.20
-    - repository: client-go
-      branch: release-1.20
-    - repository: code-generator
-      branch: release-1.20
+
+- destination: apiextensions-apiserver
+  branches:
+  - source:
+      branch: master
+      dir: staging/src/k8s.io/apiextensions-apiserver
+    name: master
+    dependencies:
+    - repository: apimachinery
+      branch: master
+    - repository: api
+      branch: master
+    - repository: client-go
+      branch: master
+    - repository: apiserver
+      branch: master
+    - repository: code-generator
+      branch: master
+    - repository: component-base
+      branch: master
     required-packages:
     - k8s.io/code-generator
-  smoke-test: |
-    # assumes GO111MODULE=on
-    go build .
->>>>>>> 2b294e2a
-
-- destination: apiextensions-apiserver
-  branches:
-  - source:
-      branch: master
+  - source:
+      branch: release-1.19
       dir: staging/src/k8s.io/apiextensions-apiserver
-    name: master
-    dependencies:
-    - repository: apimachinery
-      branch: master
-    - repository: api
-      branch: master
-    - repository: client-go
-      branch: master
-    - repository: apiserver
-      branch: master
-    - repository: code-generator
-      branch: master
-    - repository: component-base
-      branch: master
+    name: release-1.19
+    go: 1.15.12
+    dependencies:
+    - repository: apimachinery
+      branch: release-1.19
+    - repository: api
+      branch: release-1.19
+    - repository: client-go
+      branch: release-1.19
+    - repository: apiserver
+      branch: release-1.19
+    - repository: code-generator
+      branch: release-1.19
+    - repository: component-base
+      branch: release-1.19
     required-packages:
     - k8s.io/code-generator
   - source:
-      branch: release-1.19
+      branch: release-1.20
       dir: staging/src/k8s.io/apiextensions-apiserver
-    name: release-1.19
-    go: 1.15.12
-    dependencies:
-    - repository: apimachinery
-      branch: release-1.19
-    - repository: api
-      branch: release-1.19
-    - repository: client-go
-      branch: release-1.19
-    - repository: apiserver
-      branch: release-1.19
-    - repository: code-generator
-      branch: release-1.19
-    - repository: component-base
-      branch: release-1.19
+    name: release-1.20
+    go: 1.15.12
+    dependencies:
+    - repository: apimachinery
+      branch: release-1.20
+    - repository: api
+      branch: release-1.20
+    - repository: client-go
+      branch: release-1.20
+    - repository: apiserver
+      branch: release-1.20
+    - repository: code-generator
+      branch: release-1.20
+    - repository: component-base
+      branch: release-1.20
     required-packages:
     - k8s.io/code-generator
   - source:
-      branch: release-1.20
+      branch: release-1.21
       dir: staging/src/k8s.io/apiextensions-apiserver
-    name: release-1.20
-    go: 1.15.12
-    dependencies:
-    - repository: apimachinery
-      branch: release-1.20
-    - repository: api
-      branch: release-1.20
-    - repository: client-go
-      branch: release-1.20
-    - repository: apiserver
-      branch: release-1.20
-    - repository: code-generator
-      branch: release-1.20
-    - repository: component-base
-      branch: release-1.20
+    name: release-1.21
+    dependencies:
+    - repository: apimachinery
+      branch: release-1.21
+    - repository: api
+      branch: release-1.21
+    - repository: client-go
+      branch: release-1.21
+    - repository: apiserver
+      branch: release-1.21
+    - repository: code-generator
+      branch: release-1.21
+    - repository: component-base
+      branch: release-1.21
     required-packages:
     - k8s.io/code-generator
   - source:
-      branch: release-1.21
+      branch: release-1.20
       dir: staging/src/k8s.io/apiextensions-apiserver
-    name: release-1.21
-    dependencies:
-    - repository: apimachinery
-      branch: release-1.21
-    - repository: api
-      branch: release-1.21
-    - repository: client-go
-      branch: release-1.21
-    - repository: apiserver
-      branch: release-1.21
-    - repository: code-generator
-      branch: release-1.21
-    - repository: component-base
-      branch: release-1.21
+    name: release-1.20
+    dependencies:
+    - repository: apimachinery
+      branch: release-1.20
+    - repository: api
+      branch: release-1.20
+    - repository: client-go
+      branch: release-1.20
+    - repository: apiserver
+      branch: release-1.20
+    - repository: code-generator
+      branch: release-1.20
+    - repository: component-base
+      branch: release-1.20
     required-packages:
     - k8s.io/code-generator
-  - source:
-      branch: release-1.20
-      dir: staging/src/k8s.io/apiextensions-apiserver
-    name: release-1.20
-    dependencies:
-    - repository: apimachinery
-      branch: release-1.20
-    - repository: api
-      branch: release-1.20
-    - repository: client-go
-      branch: release-1.20
-    - repository: apiserver
-      branch: release-1.20
-    - repository: code-generator
-      branch: release-1.20
-    - repository: component-base
-      branch: release-1.20
-    required-packages:
-    - k8s.io/code-generator
 
 - destination: metrics
   library: true
@@ -840,24 +689,7 @@
     - repository: client-go
       branch: release-1.21
     - repository: code-generator
-<<<<<<< HEAD
-      branch: release-1.21
-=======
-      branch: release-1.19
-  - source:
-      branch: release-1.20
-      dir: staging/src/k8s.io/metrics
-    name: release-1.20
-    dependencies:
-    - repository: apimachinery
-      branch: release-1.20
-    - repository: api
-      branch: release-1.20
-    - repository: client-go
-      branch: release-1.20
-    - repository: code-generator
-      branch: release-1.20
->>>>>>> 2b294e2a
+      branch: release-1.21
 
 - destination: cli-runtime
   library: true
@@ -907,22 +739,7 @@
     - repository: apimachinery
       branch: release-1.21
     - repository: client-go
-<<<<<<< HEAD
-      branch: release-1.21
-=======
-      branch: release-1.19
-  - source:
-      branch: release-1.20
-      dir: staging/src/k8s.io/cli-runtime
-    name: release-1.20
-    dependencies:
-    - repository: api
-      branch: release-1.20
-    - repository: apimachinery
-      branch: release-1.20
-    - repository: client-go
-      branch: release-1.20
->>>>>>> 2b294e2a
+      branch: release-1.21
 
 - destination: sample-cli-plugin
   library: false
@@ -980,934 +797,698 @@
     - repository: cli-runtime
       branch: release-1.21
     - repository: client-go
-<<<<<<< HEAD
-      branch: release-1.21
-=======
-      branch: release-1.19
-  - source:
-      branch: release-1.20
-      dir: staging/src/k8s.io/sample-cli-plugin
-    name: release-1.20
-    dependencies:
-    - repository: api
-      branch: release-1.20
-    - repository: apimachinery
-      branch: release-1.20
+      branch: release-1.21
+
+- destination: kube-proxy
+  library: true
+  branches:
+  - source:
+      branch: master
+      dir: staging/src/k8s.io/kube-proxy
+    name: master
+    dependencies:
+    - repository: apimachinery
+      branch: master
+    - repository: component-base
+      branch: master
+    - repository: api
+      branch: master
+    - repository: client-go
+      branch: master
+  - source:
+      branch: release-1.19
+      dir: staging/src/k8s.io/kube-proxy
+    name: release-1.19
+    go: 1.15.12
+    dependencies:
+    - repository: apimachinery
+      branch: release-1.19
+    - repository: component-base
+      branch: release-1.19
+    - repository: api
+      branch: release-1.19
+    - repository: client-go
+      branch: release-1.19
+  - source:
+      branch: release-1.20
+      dir: staging/src/k8s.io/kube-proxy
+    name: release-1.20
+    go: 1.15.12
+    dependencies:
+    - repository: apimachinery
+      branch: release-1.20
+    - repository: component-base
+      branch: release-1.20
+    - repository: api
+      branch: release-1.20
+    - repository: client-go
+      branch: release-1.20
+  - source:
+      branch: release-1.21
+      dir: staging/src/k8s.io/kube-proxy
+    name: release-1.21
+    dependencies:
+    - repository: apimachinery
+      branch: release-1.21
+    - repository: component-base
+      branch: release-1.21
+    - repository: api
+      branch: release-1.21
+    - repository: client-go
+      branch: release-1.21
+
+- destination: kubelet
+  library: true
+  branches:
+  - source:
+      branch: master
+      dir: staging/src/k8s.io/kubelet
+    name: master
+    dependencies:
+    - repository: apimachinery
+      branch: master
+    - repository: api
+      branch: master
+    - repository: client-go
+      branch: master
+    - repository: component-base
+      branch: master
+  - source:
+      branch: release-1.19
+      dir: staging/src/k8s.io/kubelet
+    name: release-1.19
+    go: 1.15.12
+    dependencies:
+    - repository: apimachinery
+      branch: release-1.19
+    - repository: api
+      branch: release-1.19
+    - repository: client-go
+      branch: release-1.19
+    - repository: component-base
+      branch: release-1.19
+  - source:
+      branch: release-1.20
+      dir: staging/src/k8s.io/kubelet
+    name: release-1.20
+    go: 1.15.12
+    dependencies:
+    - repository: apimachinery
+      branch: release-1.20
+    - repository: api
+      branch: release-1.20
+    - repository: client-go
+      branch: release-1.20
+    - repository: component-base
+      branch: release-1.20
+  - source:
+      branch: release-1.21
+      dir: staging/src/k8s.io/kubelet
+    name: release-1.21
+    dependencies:
+    - repository: apimachinery
+      branch: release-1.21
+    - repository: api
+      branch: release-1.21
+    - repository: client-go
+      branch: release-1.21
+    - repository: component-base
+      branch: release-1.21
+
+- destination: kube-scheduler
+  library: true
+  branches:
+  - source:
+      branch: master
+      dir: staging/src/k8s.io/kube-scheduler
+    name: master
+    dependencies:
+    - repository: apimachinery
+      branch: master
+    - repository: component-base
+      branch: master
+    - repository: api
+      branch: master
+    - repository: client-go
+      branch: master
+  - source:
+      branch: release-1.19
+      dir: staging/src/k8s.io/kube-scheduler
+    name: release-1.19
+    go: 1.15.12
+    dependencies:
+    - repository: apimachinery
+      branch: release-1.19
+    - repository: component-base
+      branch: release-1.19
+    - repository: api
+      branch: release-1.19
+    - repository: client-go
+      branch: release-1.19
+  - source:
+      branch: release-1.20
+      dir: staging/src/k8s.io/kube-scheduler
+    name: release-1.20
+    go: 1.15.12
+    dependencies:
+    - repository: apimachinery
+      branch: release-1.20
+    - repository: component-base
+      branch: release-1.20
+    - repository: api
+      branch: release-1.20
+    - repository: client-go
+      branch: release-1.20
+  - source:
+      branch: release-1.21
+      dir: staging/src/k8s.io/kube-scheduler
+    name: release-1.21
+    dependencies:
+    - repository: apimachinery
+      branch: release-1.21
+    - repository: component-base
+      branch: release-1.21
+    - repository: api
+      branch: release-1.21
+    - repository: client-go
+      branch: release-1.21
+
+- destination: controller-manager
+  library: true
+  branches:
+  - source:
+      branch: master
+      dir: staging/src/k8s.io/controller-manager
+    name: master
+    dependencies:
+    - repository: api
+      branch: master
+    - repository: apimachinery
+      branch: master
+    - repository: client-go
+      branch: master
+    - repository: component-base
+      branch: master
+    - repository: apiserver
+      branch: master
+  - source:
+      branch: release-1.19
+      dir: staging/src/k8s.io/controller-manager
+    name: release-1.19
+    go: 1.15.12
+  - source:
+      branch: release-1.20
+      dir: staging/src/k8s.io/controller-manager
+    name: release-1.20
+    go: 1.15.12
+    dependencies:
+    - repository: api
+      branch: release-1.20
+    - repository: apimachinery
+      branch: release-1.20
+    - repository: client-go
+      branch: release-1.20
+    - repository: component-base
+      branch: release-1.20
+    - repository: apiserver
+      branch: release-1.20
+  - source:
+      branch: release-1.21
+      dir: staging/src/k8s.io/controller-manager
+    name: release-1.21
+    dependencies:
+    - repository: api
+      branch: release-1.21
+    - repository: apimachinery
+      branch: release-1.21
+    - repository: client-go
+      branch: release-1.21
+    - repository: component-base
+      branch: release-1.21
+    - repository: apiserver
+      branch: release-1.21
+
+- destination: cloud-provider
+  library: true
+  branches:
+  - source:
+      branch: master
+      dir: staging/src/k8s.io/cloud-provider
+    name: master
+    dependencies:
+    - repository: api
+      branch: master
+    - repository: apimachinery
+      branch: master
+    - repository: apiserver
+      branch: master
+    - repository: client-go
+      branch: master
+    - repository: component-base
+      branch: master
+    - repository: controller-manager
+      branch: master
+  - source:
+      branch: release-1.19
+      dir: staging/src/k8s.io/cloud-provider
+    name: release-1.19
+    go: 1.15.12
+    dependencies:
+    - repository: api
+      branch: release-1.19
+    - repository: apimachinery
+      branch: release-1.19
+    - repository: client-go
+      branch: release-1.19
+    - repository: component-base
+      branch: release-1.19
+  - source:
+      branch: release-1.20
+      dir: staging/src/k8s.io/cloud-provider
+    name: release-1.20
+    go: 1.15.12
+    dependencies:
+    - repository: api
+      branch: release-1.20
+    - repository: apimachinery
+      branch: release-1.20
+    - repository: apiserver
+      branch: release-1.20
+    - repository: client-go
+      branch: release-1.20
+    - repository: component-base
+      branch: release-1.20
+    - repository: controller-manager
+      branch: release-1.20
+  - source:
+      branch: release-1.21
+      dir: staging/src/k8s.io/cloud-provider
+    name: release-1.21
+    dependencies:
+    - repository: api
+      branch: release-1.21
+    - repository: apimachinery
+      branch: release-1.21
+    - repository: apiserver
+      branch: release-1.21
+    - repository: client-go
+      branch: release-1.21
+    - repository: component-base
+      branch: release-1.21
+    - repository: controller-manager
+      branch: release-1.21
+
+- destination: kube-controller-manager
+  library: true
+  branches:
+  - source:
+      branch: master
+      dir: staging/src/k8s.io/kube-controller-manager
+    name: master
+    dependencies:
+    - repository: apimachinery
+      branch: master
+    - repository: apiserver
+      branch: master
+    - repository: component-base
+      branch: master
+    - repository: api
+      branch: master
+    - repository: client-go
+      branch: master
+    - repository: controller-manager
+      branch: master
+    - repository: cloud-provider
+      branch: master
+  - source:
+      branch: release-1.19
+      dir: staging/src/k8s.io/kube-controller-manager
+    name: release-1.19
+    go: 1.15.12
+    dependencies:
+    - repository: apimachinery
+      branch: release-1.19
+    - repository: component-base
+      branch: release-1.19
+    - repository: api
+      branch: release-1.19
+    - repository: client-go
+      branch: release-1.19
+  - source:
+      branch: release-1.20
+      dir: staging/src/k8s.io/kube-controller-manager
+    name: release-1.20
+    go: 1.15.12
+    dependencies:
+    - repository: apimachinery
+      branch: release-1.20
+    - repository: apiserver
+      branch: release-1.20
+    - repository: component-base
+      branch: release-1.20
+    - repository: api
+      branch: release-1.20
+    - repository: client-go
+      branch: release-1.20
+    - repository: controller-manager
+      branch: release-1.20
+    - repository: cloud-provider
+      branch: release-1.20
+  - source:
+      branch: release-1.21
+      dir: staging/src/k8s.io/kube-controller-manager
+    name: release-1.21
+    dependencies:
+    - repository: apimachinery
+      branch: release-1.21
+    - repository: apiserver
+      branch: release-1.21
+    - repository: component-base
+      branch: release-1.21
+    - repository: api
+      branch: release-1.21
+    - repository: client-go
+      branch: release-1.21
+    - repository: controller-manager
+      branch: release-1.21
+    - repository: cloud-provider
+      branch: release-1.21
+
+- destination: cluster-bootstrap
+  library: true
+  branches:
+  - source:
+      branch: master
+      dir: staging/src/k8s.io/cluster-bootstrap
+    name: master
+    dependencies:
+    - repository: apimachinery
+      branch: master
+    - repository: api
+      branch: master
+  - source:
+      branch: release-1.19
+      dir: staging/src/k8s.io/cluster-bootstrap
+    name: release-1.19
+    go: 1.15.12
+    dependencies:
+    - repository: apimachinery
+      branch: release-1.19
+    - repository: api
+      branch: release-1.19
+  - source:
+      branch: release-1.20
+      dir: staging/src/k8s.io/cluster-bootstrap
+    name: release-1.20
+    go: 1.15.12
+    dependencies:
+    - repository: apimachinery
+      branch: release-1.20
+    - repository: api
+      branch: release-1.20
+  - source:
+      branch: release-1.21
+      dir: staging/src/k8s.io/cluster-bootstrap
+    name: release-1.21
+    dependencies:
+    - repository: apimachinery
+      branch: release-1.21
+    - repository: api
+      branch: release-1.21
+
+- destination: csi-translation-lib
+  library: true
+  branches:
+  - source:
+      branch: master
+      dir: staging/src/k8s.io/csi-translation-lib
+    name: master
+    dependencies:
+    - repository: api
+      branch: master
+    - repository: apimachinery
+      branch: master
+  - source:
+      branch: release-1.19
+      dir: staging/src/k8s.io/csi-translation-lib
+    name: release-1.19
+    go: 1.15.12
+    dependencies:
+    - repository: api
+      branch: release-1.19
+    - repository: apimachinery
+      branch: release-1.19
+    - repository: client-go
+      branch: release-1.19
+    - repository: cloud-provider
+      branch: release-1.19
+    - repository: component-base
+      branch: release-1.19
+  - source:
+      branch: release-1.20
+      dir: staging/src/k8s.io/csi-translation-lib
+    name: release-1.20
+    go: 1.15.12
+    dependencies:
+    - repository: api
+      branch: release-1.20
+    - repository: apimachinery
+      branch: release-1.20
+  - source:
+      branch: release-1.21
+      dir: staging/src/k8s.io/csi-translation-lib
+    name: release-1.21
+    dependencies:
+    - repository: api
+      branch: release-1.21
+    - repository: apimachinery
+      branch: release-1.21
+
+- destination: mount-utils
+  library: true
+  branches:
+  - source:
+      branch: master
+      dir: staging/src/k8s.io/mount-utils
+    name: master
+  - source:
+      branch: release-1.20
+      dir: staging/src/k8s.io/mount-utils
+    name: release-1.20
+    go: 1.15.12
+  - source:
+      branch: release-1.21
+      dir: staging/src/k8s.io/mount-utils
+    name: release-1.21
+
+- destination: legacy-cloud-providers
+  library: true
+  branches:
+  - source:
+      branch: master
+      dir: staging/src/k8s.io/legacy-cloud-providers
+    name: master
+    dependencies:
+    - repository: api
+      branch: master
+    - repository: apimachinery
+      branch: master
+    - repository: client-go
+      branch: master
+    - repository: cloud-provider
+      branch: master
+    - repository: csi-translation-lib
+      branch: master
+    - repository: apiserver
+      branch: master
+    - repository: component-base
+      branch: master
+    - repository: controller-manager
+      branch: master
+    - repository: mount-utils
+      branch: master
+  - source:
+      branch: release-1.19
+      dir: staging/src/k8s.io/legacy-cloud-providers
+    name: release-1.19
+    go: 1.15.12
+    dependencies:
+    - repository: api
+      branch: release-1.19
+    - repository: apimachinery
+      branch: release-1.19
+    - repository: client-go
+      branch: release-1.19
+    - repository: cloud-provider
+      branch: release-1.19
+    - repository: csi-translation-lib
+      branch: release-1.19
+    - repository: apiserver
+      branch: release-1.19
+    - repository: component-base
+      branch: release-1.19
+  - source:
+      branch: release-1.20
+      dir: staging/src/k8s.io/legacy-cloud-providers
+    name: release-1.20
+    go: 1.15.12
+    dependencies:
+    - repository: api
+      branch: release-1.20
+    - repository: apimachinery
+      branch: release-1.20
+    - repository: client-go
+      branch: release-1.20
+    - repository: cloud-provider
+      branch: release-1.20
+    - repository: csi-translation-lib
+      branch: release-1.20
+    - repository: apiserver
+      branch: release-1.20
+    - repository: component-base
+      branch: release-1.20
+    - repository: controller-manager
+      branch: release-1.20
+  - source:
+      branch: release-1.21
+      dir: staging/src/k8s.io/legacy-cloud-providers
+    name: release-1.21
+    dependencies:
+    - repository: api
+      branch: release-1.21
+    - repository: apimachinery
+      branch: release-1.21
+    - repository: client-go
+      branch: release-1.21
+    - repository: cloud-provider
+      branch: release-1.21
+    - repository: csi-translation-lib
+      branch: release-1.21
+    - repository: apiserver
+      branch: release-1.21
+    - repository: component-base
+      branch: release-1.21
+    - repository: controller-manager
+      branch: release-1.21
+
+- destination: cri-api
+  library: true
+  branches:
+  - source:
+      branch: master
+      dir: staging/src/k8s.io/cri-api
+    name: master
+  - source:
+      branch: release-1.19
+      dir: staging/src/k8s.io/cri-api
+    name: release-1.19
+    go: 1.15.12
+  - source:
+      branch: release-1.20
+      dir: staging/src/k8s.io/cri-api
+    name: release-1.20
+    go: 1.15.12
+  - source:
+      branch: release-1.21
+      dir: staging/src/k8s.io/cri-api
+    name: release-1.21
+
+- destination: kubectl
+  library: true
+  branches:
+  - source:
+      branch: master
+      dir: staging/src/k8s.io/kubectl
+    name: master
+    dependencies:
+    - repository: api
+      branch: master
+    - repository: apimachinery
+      branch: master
     - repository: cli-runtime
-      branch: release-1.20
-    - repository: client-go
-      branch: release-1.20
->>>>>>> 2b294e2a
-
-- destination: kube-proxy
-  library: true
-  branches:
-  - source:
-      branch: master
-      dir: staging/src/k8s.io/kube-proxy
-    name: master
-    dependencies:
-    - repository: apimachinery
-      branch: master
-    - repository: component-base
-      branch: master
-    - repository: api
-      branch: master
-    - repository: client-go
-      branch: master
-  - source:
-      branch: release-1.19
-      dir: staging/src/k8s.io/kube-proxy
-    name: release-1.19
-    go: 1.15.12
-    dependencies:
-    - repository: apimachinery
-      branch: release-1.19
-    - repository: component-base
-      branch: release-1.19
-    - repository: api
-      branch: release-1.19
-    - repository: client-go
-      branch: release-1.19
-  - source:
-      branch: release-1.20
-      dir: staging/src/k8s.io/kube-proxy
-    name: release-1.20
-    go: 1.15.12
-    dependencies:
-    - repository: apimachinery
-      branch: release-1.20
-    - repository: component-base
-      branch: release-1.20
-    - repository: api
-      branch: release-1.20
-    - repository: client-go
-      branch: release-1.20
-  - source:
-      branch: release-1.21
-      dir: staging/src/k8s.io/kube-proxy
-    name: release-1.21
-    dependencies:
-    - repository: apimachinery
-      branch: release-1.21
-    - repository: component-base
-      branch: release-1.21
-    - repository: api
-      branch: release-1.21
-    - repository: client-go
-<<<<<<< HEAD
-      branch: release-1.21
-=======
-      branch: release-1.19
-  - source:
-      branch: release-1.20
-      dir: staging/src/k8s.io/kube-proxy
-    name: release-1.20
-    dependencies:
-    - repository: apimachinery
-      branch: release-1.20
-    - repository: component-base
-      branch: release-1.20
-    - repository: api
-      branch: release-1.20
-    - repository: client-go
-      branch: release-1.20
->>>>>>> 2b294e2a
-
-- destination: kubelet
-  library: true
-  branches:
-  - source:
-      branch: master
-      dir: staging/src/k8s.io/kubelet
-    name: master
-    dependencies:
-    - repository: apimachinery
-      branch: master
-    - repository: api
-      branch: master
-    - repository: client-go
-      branch: master
-    - repository: component-base
-      branch: master
-  - source:
-      branch: release-1.19
-      dir: staging/src/k8s.io/kubelet
-    name: release-1.19
-    go: 1.15.12
-    dependencies:
-    - repository: apimachinery
-      branch: release-1.19
-    - repository: api
-      branch: release-1.19
-    - repository: client-go
-      branch: release-1.19
-    - repository: component-base
-      branch: release-1.19
-  - source:
-      branch: release-1.20
-      dir: staging/src/k8s.io/kubelet
-    name: release-1.20
-    go: 1.15.12
-    dependencies:
-    - repository: apimachinery
-      branch: release-1.20
-    - repository: api
-      branch: release-1.20
-    - repository: client-go
-      branch: release-1.20
-    - repository: component-base
-      branch: release-1.20
-  - source:
-      branch: release-1.21
-      dir: staging/src/k8s.io/kubelet
-    name: release-1.21
-    dependencies:
-    - repository: apimachinery
-      branch: release-1.21
-    - repository: api
-      branch: release-1.21
-    - repository: client-go
-      branch: release-1.21
-    - repository: component-base
-<<<<<<< HEAD
-      branch: release-1.21
-=======
-      branch: release-1.19
-  - source:
-      branch: release-1.20
-      dir: staging/src/k8s.io/kubelet
-    name: release-1.20
-    dependencies:
-    - repository: apimachinery
-      branch: release-1.20
-    - repository: api
-      branch: release-1.20
-    - repository: client-go
-      branch: release-1.20
-    - repository: component-base
-      branch: release-1.20
->>>>>>> 2b294e2a
-
-- destination: kube-scheduler
-  library: true
-  branches:
-  - source:
-      branch: master
-      dir: staging/src/k8s.io/kube-scheduler
-    name: master
-    dependencies:
-    - repository: apimachinery
-      branch: master
-    - repository: component-base
-      branch: master
-    - repository: api
-      branch: master
-    - repository: client-go
-      branch: master
-  - source:
-      branch: release-1.19
-      dir: staging/src/k8s.io/kube-scheduler
-    name: release-1.19
-    go: 1.15.12
-    dependencies:
-    - repository: apimachinery
-      branch: release-1.19
-    - repository: component-base
-      branch: release-1.19
-    - repository: api
-      branch: release-1.19
-    - repository: client-go
-      branch: release-1.19
-  - source:
-      branch: release-1.20
-      dir: staging/src/k8s.io/kube-scheduler
-    name: release-1.20
-    go: 1.15.12
-    dependencies:
-    - repository: apimachinery
-      branch: release-1.20
-    - repository: component-base
-      branch: release-1.20
-    - repository: api
-      branch: release-1.20
-    - repository: client-go
-      branch: release-1.20
-  - source:
-      branch: release-1.21
-      dir: staging/src/k8s.io/kube-scheduler
-    name: release-1.21
-    dependencies:
-    - repository: apimachinery
-      branch: release-1.21
-    - repository: component-base
-      branch: release-1.21
-    - repository: api
-      branch: release-1.21
-    - repository: client-go
-<<<<<<< HEAD
-      branch: release-1.21
-=======
-      branch: release-1.19
-  - source:
-      branch: release-1.20
-      dir: staging/src/k8s.io/kube-scheduler
-    name: release-1.20
-    dependencies:
-    - repository: apimachinery
-      branch: release-1.20
-    - repository: component-base
-      branch: release-1.20
-    - repository: api
-      branch: release-1.20
-    - repository: client-go
-      branch: release-1.20
->>>>>>> 2b294e2a
-
-- destination: controller-manager
-  library: true
-  branches:
-  - source:
-      branch: master
-      dir: staging/src/k8s.io/controller-manager
-    name: master
-    dependencies:
-    - repository: api
-      branch: master
-    - repository: apimachinery
-      branch: master
-    - repository: client-go
-      branch: master
-    - repository: component-base
-      branch: master
-    - repository: apiserver
-      branch: master
-  - source:
-      branch: release-1.19
-      dir: staging/src/k8s.io/controller-manager
-    name: release-1.19
-<<<<<<< HEAD
-    go: 1.15.12
-=======
-    go: 1.15.5
->>>>>>> 2b294e2a
-  - source:
-      branch: release-1.20
-      dir: staging/src/k8s.io/controller-manager
-    name: release-1.20
-<<<<<<< HEAD
-    go: 1.15.12
-=======
->>>>>>> 2b294e2a
-    dependencies:
-    - repository: api
-      branch: release-1.20
-    - repository: apimachinery
-      branch: release-1.20
-    - repository: client-go
-      branch: release-1.20
-    - repository: component-base
-      branch: release-1.20
-    - repository: apiserver
-      branch: release-1.20
-<<<<<<< HEAD
-  - source:
-      branch: release-1.21
-      dir: staging/src/k8s.io/controller-manager
-    name: release-1.21
-    dependencies:
-    - repository: api
-      branch: release-1.21
-    - repository: apimachinery
-      branch: release-1.21
-    - repository: client-go
-      branch: release-1.21
-    - repository: component-base
-      branch: release-1.21
-    - repository: apiserver
-      branch: release-1.21
-=======
->>>>>>> 2b294e2a
-
-- destination: cloud-provider
-  library: true
-  branches:
-  - source:
-      branch: master
-      dir: staging/src/k8s.io/cloud-provider
-    name: master
-    dependencies:
-    - repository: api
-      branch: master
-    - repository: apimachinery
-      branch: master
-    - repository: apiserver
-      branch: master
-    - repository: client-go
-      branch: master
-    - repository: component-base
-      branch: master
-    - repository: controller-manager
-      branch: master
-  - source:
-      branch: release-1.19
-      dir: staging/src/k8s.io/cloud-provider
-    name: release-1.19
-    go: 1.15.12
-    dependencies:
-    - repository: api
-      branch: release-1.19
-    - repository: apimachinery
-      branch: release-1.19
-    - repository: client-go
-      branch: release-1.19
-    - repository: component-base
-      branch: release-1.19
-  - source:
-      branch: release-1.20
-      dir: staging/src/k8s.io/cloud-provider
-    name: release-1.20
-    go: 1.15.12
-    dependencies:
-    - repository: api
-      branch: release-1.20
-    - repository: apimachinery
-      branch: release-1.20
-    - repository: apiserver
-      branch: release-1.20
-    - repository: client-go
-      branch: release-1.20
-    - repository: component-base
-      branch: release-1.20
-    - repository: controller-manager
-      branch: release-1.20
-  - source:
-      branch: release-1.21
-      dir: staging/src/k8s.io/cloud-provider
-    name: release-1.21
-    dependencies:
-    - repository: api
-      branch: release-1.21
-    - repository: apimachinery
-      branch: release-1.21
-    - repository: apiserver
-      branch: release-1.21
-    - repository: client-go
-      branch: release-1.21
-    - repository: component-base
-<<<<<<< HEAD
-      branch: release-1.21
-    - repository: controller-manager
-      branch: release-1.21
-=======
-      branch: release-1.19
-  - source:
-      branch: release-1.20
-      dir: staging/src/k8s.io/cloud-provider
-    name: release-1.20
-    dependencies:
-    - repository: api
-      branch: release-1.20
-    - repository: apimachinery
-      branch: release-1.20
-    - repository: apiserver
-      branch: release-1.20
-    - repository: client-go
-      branch: release-1.20
-    - repository: component-base
-      branch: release-1.20
-    - repository: controller-manager
-      branch: release-1.20
->>>>>>> 2b294e2a
-
-- destination: kube-controller-manager
-  library: true
-  branches:
-  - source:
-      branch: master
-      dir: staging/src/k8s.io/kube-controller-manager
-    name: master
-    dependencies:
-    - repository: apimachinery
-      branch: master
-    - repository: apiserver
-      branch: master
-    - repository: component-base
-      branch: master
-    - repository: api
-      branch: master
-    - repository: client-go
-      branch: master
-    - repository: controller-manager
-      branch: master
-    - repository: cloud-provider
-      branch: master
-  - source:
-      branch: release-1.19
-      dir: staging/src/k8s.io/kube-controller-manager
-    name: release-1.19
-    go: 1.15.12
-    dependencies:
-    - repository: apimachinery
-      branch: release-1.19
-    - repository: component-base
-      branch: release-1.19
-    - repository: api
-      branch: release-1.19
-    - repository: client-go
-      branch: release-1.19
-  - source:
-      branch: release-1.20
-      dir: staging/src/k8s.io/kube-controller-manager
-    name: release-1.20
-    go: 1.15.12
-    dependencies:
-    - repository: apimachinery
-      branch: release-1.20
-    - repository: apiserver
-      branch: release-1.20
-    - repository: component-base
-      branch: release-1.20
-    - repository: api
-      branch: release-1.20
-    - repository: client-go
-      branch: release-1.20
-    - repository: controller-manager
-      branch: release-1.20
-    - repository: cloud-provider
-      branch: release-1.20
-  - source:
-      branch: release-1.21
-      dir: staging/src/k8s.io/kube-controller-manager
-    name: release-1.21
-    dependencies:
-    - repository: apimachinery
-      branch: release-1.21
-    - repository: apiserver
-      branch: release-1.21
-    - repository: component-base
-      branch: release-1.21
-    - repository: api
-      branch: release-1.21
-    - repository: client-go
-<<<<<<< HEAD
-      branch: release-1.21
-    - repository: controller-manager
-      branch: release-1.21
-    - repository: cloud-provider
-      branch: release-1.21
-=======
-      branch: release-1.19
-  - source:
-      branch: release-1.20
-      dir: staging/src/k8s.io/kube-controller-manager
-    name: release-1.20
-    dependencies:
-    - repository: apimachinery
-      branch: release-1.20
-    - repository: apiserver
-      branch: release-1.20
-    - repository: component-base
-      branch: release-1.20
-    - repository: api
-      branch: release-1.20
-    - repository: client-go
-      branch: release-1.20
-    - repository: controller-manager
-      branch: release-1.20
-    - repository: cloud-provider
-      branch: release-1.20
->>>>>>> 2b294e2a
-
-- destination: cluster-bootstrap
-  library: true
-  branches:
-  - source:
-      branch: master
-      dir: staging/src/k8s.io/cluster-bootstrap
-    name: master
-    dependencies:
-    - repository: apimachinery
-      branch: master
-    - repository: api
-      branch: master
-  - source:
-      branch: release-1.19
-      dir: staging/src/k8s.io/cluster-bootstrap
-    name: release-1.19
-    go: 1.15.12
-    dependencies:
-    - repository: apimachinery
-      branch: release-1.19
-    - repository: api
-      branch: release-1.19
-  - source:
-      branch: release-1.20
-      dir: staging/src/k8s.io/cluster-bootstrap
-    name: release-1.20
-    go: 1.15.12
-    dependencies:
-    - repository: apimachinery
-      branch: release-1.20
-    - repository: api
-      branch: release-1.20
-  - source:
-      branch: release-1.21
-      dir: staging/src/k8s.io/cluster-bootstrap
-    name: release-1.21
-    dependencies:
-    - repository: apimachinery
-      branch: release-1.21
-    - repository: api
-<<<<<<< HEAD
-      branch: release-1.21
-=======
-      branch: release-1.19
-  - source:
-      branch: release-1.20
-      dir: staging/src/k8s.io/cluster-bootstrap
-    name: release-1.20
-    dependencies:
-    - repository: apimachinery
-      branch: release-1.20
-    - repository: api
-      branch: release-1.20
->>>>>>> 2b294e2a
-
-- destination: csi-translation-lib
-  library: true
-  branches:
-  - source:
-      branch: master
-      dir: staging/src/k8s.io/csi-translation-lib
-    name: master
-    dependencies:
-    - repository: api
-      branch: master
-    - repository: apimachinery
-      branch: master
-  - source:
-      branch: release-1.19
-      dir: staging/src/k8s.io/csi-translation-lib
-    name: release-1.19
-    go: 1.15.12
-    dependencies:
-    - repository: api
-      branch: release-1.19
-    - repository: apimachinery
-      branch: release-1.19
-    - repository: client-go
-      branch: release-1.19
-    - repository: cloud-provider
-      branch: release-1.19
-    - repository: component-base
-      branch: release-1.19
-  - source:
-      branch: release-1.20
-      dir: staging/src/k8s.io/csi-translation-lib
-    name: release-1.20
-    go: 1.15.12
-    dependencies:
-    - repository: api
-      branch: release-1.20
-    - repository: apimachinery
-      branch: release-1.20
-  - source:
-      branch: release-1.21
-      dir: staging/src/k8s.io/csi-translation-lib
-    name: release-1.21
-    dependencies:
-    - repository: api
-      branch: release-1.21
-    - repository: apimachinery
-<<<<<<< HEAD
-      branch: release-1.21
-
-- destination: mount-utils
-  library: true
-  branches:
-  - source:
-      branch: master
+      branch: master
+    - repository: client-go
+      branch: master
+    - repository: code-generator
+      branch: master
+    - repository: component-base
+      branch: master
+    - repository: component-helpers
+      branch: master
+    - repository: metrics
+      branch: master
+  - source:
+      branch: release-1.19
+      dir: staging/src/k8s.io/kubectl
+    name: release-1.19
+    go: 1.15.12
+    dependencies:
+    - repository: api
+      branch: release-1.19
+    - repository: apimachinery
+      branch: release-1.19
+    - repository: cli-runtime
+      branch: release-1.19
+    - repository: client-go
+      branch: release-1.19
+    - repository: code-generator
+      branch: release-1.19
+    - repository: component-base
+      branch: release-1.19
+    - repository: metrics
+      branch: release-1.19
+  - source:
+      branch: release-1.20
+      dir: staging/src/k8s.io/kubectl
+    name: release-1.20
+    go: 1.15.12
+    dependencies:
+    - repository: api
+      branch: release-1.20
+    - repository: apimachinery
+      branch: release-1.20
+    - repository: cli-runtime
+      branch: release-1.20
+    - repository: client-go
+      branch: release-1.20
+    - repository: code-generator
+      branch: release-1.20
+    - repository: component-base
+      branch: release-1.20
+    - repository: component-helpers
+      branch: release-1.20
+    - repository: metrics
+      branch: release-1.20
+  - source:
+      branch: release-1.21
+      dir: staging/src/k8s.io/kubectl
+    name: release-1.21
+    dependencies:
+    - repository: api
+      branch: release-1.21
+    - repository: apimachinery
+      branch: release-1.21
+    - repository: cli-runtime
+      branch: release-1.21
+    - repository: client-go
+      branch: release-1.21
+    - repository: code-generator
+      branch: release-1.21
+    - repository: component-base
+      branch: release-1.21
+    - repository: component-helpers
+      branch: release-1.21
+    - repository: metrics
+      branch: release-1.21
+
+- destination: pod-security-admission
+  library: true
+  branches:
+  - source:
+      branch: master
+      dir: staging/src/k8s.io/pod-security-admission
+    name: master
+  - source:
+      branch: release-1.20
       dir: staging/src/k8s.io/mount-utils
-    name: master
-  - source:
-      branch: release-1.20
-      dir: staging/src/k8s.io/mount-utils
-    name: release-1.20
-    go: 1.15.12
-  - source:
-      branch: release-1.21
-      dir: staging/src/k8s.io/mount-utils
-    name: release-1.21
-=======
-      branch: release-1.19
-    - repository: client-go
-      branch: release-1.19
-    - repository: cloud-provider
-      branch: release-1.19
-    - repository: component-base
-      branch: release-1.19
-  - source:
-      branch: release-1.20
-      dir: staging/src/k8s.io/csi-translation-lib
-    name: release-1.20
-    dependencies:
-    - repository: api
-      branch: release-1.20
-    - repository: apimachinery
-      branch: release-1.20
->>>>>>> 2b294e2a
-
-- destination: legacy-cloud-providers
-  library: true
-  branches:
-  - source:
-      branch: master
-      dir: staging/src/k8s.io/legacy-cloud-providers
-    name: master
-    dependencies:
-    - repository: api
-      branch: master
-    - repository: apimachinery
-      branch: master
-    - repository: client-go
-      branch: master
-    - repository: cloud-provider
-      branch: master
-    - repository: csi-translation-lib
-      branch: master
-    - repository: apiserver
-      branch: master
-    - repository: component-base
-      branch: master
-    - repository: controller-manager
-      branch: master
-    - repository: mount-utils
-      branch: master
-  - source:
-      branch: release-1.19
-      dir: staging/src/k8s.io/legacy-cloud-providers
-    name: release-1.19
-    go: 1.15.12
-    dependencies:
-    - repository: api
-      branch: release-1.19
-    - repository: apimachinery
-      branch: release-1.19
-    - repository: client-go
-      branch: release-1.19
-    - repository: cloud-provider
-      branch: release-1.19
-    - repository: csi-translation-lib
-      branch: release-1.19
-    - repository: apiserver
-      branch: release-1.19
-    - repository: component-base
-      branch: release-1.19
-  - source:
-      branch: release-1.20
-      dir: staging/src/k8s.io/legacy-cloud-providers
-    name: release-1.20
-    go: 1.15.12
-    dependencies:
-    - repository: api
-      branch: release-1.20
-    - repository: apimachinery
-      branch: release-1.20
-    - repository: client-go
-      branch: release-1.20
-    - repository: cloud-provider
-      branch: release-1.20
-    - repository: csi-translation-lib
-      branch: release-1.20
-    - repository: apiserver
-      branch: release-1.20
-    - repository: component-base
-      branch: release-1.20
-    - repository: controller-manager
-      branch: release-1.20
-  - source:
-      branch: release-1.21
-      dir: staging/src/k8s.io/legacy-cloud-providers
-    name: release-1.21
-    dependencies:
-    - repository: api
-      branch: release-1.21
-    - repository: apimachinery
-      branch: release-1.21
-    - repository: client-go
-      branch: release-1.21
-    - repository: cloud-provider
-      branch: release-1.21
-    - repository: csi-translation-lib
-      branch: release-1.21
-    - repository: apiserver
-      branch: release-1.21
-    - repository: component-base
-<<<<<<< HEAD
-      branch: release-1.21
-    - repository: controller-manager
-      branch: release-1.21
-=======
-      branch: release-1.19
-  - source:
-      branch: release-1.20
-      dir: staging/src/k8s.io/legacy-cloud-providers
-    name: release-1.20
-    dependencies:
-    - repository: api
-      branch: release-1.20
-    - repository: apimachinery
-      branch: release-1.20
-    - repository: client-go
-      branch: release-1.20
-    - repository: cloud-provider
-      branch: release-1.20
-    - repository: csi-translation-lib
-      branch: release-1.20
-    - repository: apiserver
-      branch: release-1.20
-    - repository: component-base
-      branch: release-1.20
-    - repository: controller-manager
-      branch: release-1.20
-
-- destination: node-api
-  library: true
-  branches:
-  - source:
-      branch: release-1.17
-      dir: staging/src/k8s.io/node-api
-    name: release-1.17
-    go: 1.13.15
-    dependencies:
-    - repository: api
-      branch: release-1.17
-    - repository: apimachinery
-      branch: release-1.17
-    - repository: client-go
-      branch: release-14.0
-    - repository: code-generator
-      branch: release-1.17
->>>>>>> 2b294e2a
-
-- destination: cri-api
-  library: true
-  branches:
-  - source:
-      branch: master
-      dir: staging/src/k8s.io/cri-api
-    name: master
-  - source:
-      branch: release-1.19
-      dir: staging/src/k8s.io/cri-api
-    name: release-1.19
-    go: 1.15.12
-  - source:
-      branch: release-1.20
-      dir: staging/src/k8s.io/cri-api
-    name: release-1.20
-    go: 1.15.12
-  - source:
-      branch: release-1.21
-      dir: staging/src/k8s.io/cri-api
-<<<<<<< HEAD
-    name: release-1.21
-=======
-    name: release-1.19
-    go: 1.15.5
-  - source:
-      branch: release-1.20
-      dir: staging/src/k8s.io/cri-api
-    name: release-1.20
->>>>>>> 2b294e2a
-
-- destination: kubectl
-  library: true
-  branches:
-  - source:
-      branch: master
-      dir: staging/src/k8s.io/kubectl
-    name: master
-    dependencies:
-    - repository: api
-      branch: master
-    - repository: apimachinery
-      branch: master
-    - repository: cli-runtime
-      branch: master
-    - repository: client-go
-      branch: master
-    - repository: code-generator
-      branch: master
-    - repository: component-base
-      branch: master
-    - repository: component-helpers
-      branch: master
-    - repository: metrics
-      branch: master
-  - source:
-      branch: release-1.19
-      dir: staging/src/k8s.io/kubectl
-    name: release-1.19
-    go: 1.15.12
-    dependencies:
-    - repository: api
-      branch: release-1.19
-    - repository: apimachinery
-      branch: release-1.19
-    - repository: cli-runtime
-      branch: release-1.19
-    - repository: client-go
-      branch: release-1.19
-    - repository: code-generator
-      branch: release-1.19
-    - repository: component-base
-      branch: release-1.19
-    - repository: metrics
-      branch: release-1.19
-  - source:
-      branch: release-1.20
-      dir: staging/src/k8s.io/kubectl
-    name: release-1.20
-    go: 1.15.12
-    dependencies:
-    - repository: api
-      branch: release-1.20
-    - repository: apimachinery
-      branch: release-1.20
-    - repository: cli-runtime
-      branch: release-1.20
-    - repository: client-go
-      branch: release-1.20
-    - repository: code-generator
-      branch: release-1.20
-    - repository: component-base
-      branch: release-1.20
-    - repository: component-helpers
-      branch: release-1.20
-    - repository: metrics
-      branch: release-1.20
-  - source:
-      branch: release-1.21
-      dir: staging/src/k8s.io/kubectl
-    name: release-1.21
-    dependencies:
-    - repository: api
-      branch: release-1.21
-    - repository: apimachinery
-      branch: release-1.21
-    - repository: cli-runtime
-      branch: release-1.21
-    - repository: client-go
-      branch: release-1.21
-    - repository: code-generator
-      branch: release-1.21
-    - repository: component-base
-      branch: release-1.21
-    - repository: component-helpers
-      branch: release-1.21
-    - repository: metrics
-<<<<<<< HEAD
-      branch: release-1.21
-=======
-      branch: release-1.19
-  - source:
-      branch: release-1.20
-      dir: staging/src/k8s.io/kubectl
-    name: release-1.20
-    dependencies:
-    - repository: api
-      branch: release-1.20
-    - repository: apimachinery
-      branch: release-1.20
-    - repository: cli-runtime
-      branch: release-1.20
-    - repository: client-go
-      branch: release-1.20
-    - repository: code-generator
-      branch: release-1.20
-    - repository: component-base
-      branch: release-1.20
-    - repository: component-helpers
-      branch: release-1.20
-    - repository: metrics
-      branch: release-1.20
->>>>>>> 2b294e2a
-
-- destination: pod-security-admission
-  library: true
-  branches:
-  - source:
-      branch: master
-<<<<<<< HEAD
-      dir: staging/src/k8s.io/pod-security-admission
-    name: master
-=======
-      dir: staging/src/k8s.io/mount-utils
-    name: master
-  - source:
-      branch: release-1.20
-      dir: staging/src/k8s.io/mount-utils
-    name: release-1.20
->>>>>>> 2b294e2a
+    name: release-1.20