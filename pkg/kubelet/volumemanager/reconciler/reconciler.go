--- conflicted
+++ resolved
@@ -160,12 +160,8 @@
 		// Otherwise, the reconstruct process may clean up pods' volumes that are still in use because
 		// desired state of world does not contain a complete list of pods.
 		if rc.populatorHasAddedPods() && !rc.StatesHasBeenSynced() {
-<<<<<<< HEAD
 			klog.InfoS("Reconciler: start to sync state")
-=======
-			klog.Infof("Reconciler: start to sync state")
 			//处理磁盘volume和actual state of world，desired state of world的一致性
->>>>>>> 2b294e2a
 			rc.sync()
 		}
 	}
@@ -202,12 +198,8 @@
 	for _, mountedVolume := range rc.actualStateOfWorld.GetAllMountedVolumes() {
 		if !rc.desiredStateOfWorld.PodExistsInVolume(mountedVolume.PodName, mountedVolume.VolumeName) {
 			// Volume is mounted, unmount it
-<<<<<<< HEAD
 			klog.V(5).InfoS(mountedVolume.GenerateMsgDetailed("Starting operationExecutor.UnmountVolume", ""))
-=======
-			klog.V(5).Infof(mountedVolume.GenerateMsgDetailed("Starting operationExecutor.UnmountVolume", ""))
 			//把volume unmount，并作适当清理
->>>>>>> 2b294e2a
 			err := rc.operationExecutor.UnmountVolume(
 				mountedVolume.MountedVolume, rc.actualStateOfWorld, rc.kubeletPodsDir)
 			if err != nil &&
@@ -279,12 +271,8 @@
 			if isRemount {
 				remountingLogStr = "Volume is already mounted to pod, but remount was requested."
 			}
-<<<<<<< HEAD
 			klog.V(4).InfoS(volumeToMount.GenerateMsgDetailed("Starting operationExecutor.MountVolume", remountingLogStr))
-=======
-			klog.V(4).Infof(volumeToMount.GenerateMsgDetailed("Starting operationExecutor.MountVolume", remountingLogStr))
 			// 执行挂载
->>>>>>> 2b294e2a
 			err := rc.operationExecutor.MountVolume(
 				rc.waitForAttachTimeout,
 				volumeToMount.VolumeToMount,
