--- conflicted
+++ resolved
@@ -328,10 +328,6 @@
 		remoteImageEndpoint = kubeCfg.ContainerRuntimeEndpoint
 	}
 	var err error
-<<<<<<< HEAD
-	// 初始化容器运醒时的client
-	if kubeDeps.RemoteRuntimeService, err = remote.NewRemoteRuntimeService(kubeCfg.ContainerRuntimeEndpoint, kubeCfg.RuntimeRequestTimeout.Duration, kubeDeps.TracerProvider); err != nil {
-=======
 
 	var tp trace.TracerProvider
 	if utilfeature.DefaultFeatureGate.Enabled(features.KubeletTracing) {
@@ -339,8 +335,8 @@
 	}
 
 	logger := klog.Background()
+	// 初始化容器运行时的client
 	if kubeDeps.RemoteRuntimeService, err = remote.NewRemoteRuntimeService(kubeCfg.ContainerRuntimeEndpoint, kubeCfg.RuntimeRequestTimeout.Duration, tp, &logger); err != nil {
->>>>>>> 60c4c2b2
 		return err
 	}
 	if kubeDeps.RemoteImageService, err = remote.NewRemoteImageService(remoteImageEndpoint, kubeCfg.RuntimeRequestTimeout.Duration, tp, &logger); err != nil {
@@ -704,7 +700,6 @@
 	if err != nil {
 		return nil, err
 	}
-	//
 	klet.containerRuntime = runtime
 	klet.streamingRuntime = runtime
 	klet.runner = runtime
