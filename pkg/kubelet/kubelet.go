--- conflicted
+++ resolved
@@ -254,19 +254,11 @@
 
 // makePodSourceConfig creates a config.PodConfig from the given
 // KubeletConfiguration or returns an error.
-<<<<<<< HEAD
 func makePodSourceConfig(kubeCfg *kubeletconfiginternal.KubeletConfiguration, kubeDeps *Dependencies, nodeName types.NodeName, nodeHasSynced func() bool) (*config.PodConfig, error) {
-=======
-<<<<<<< HEAD
-// 处理kubelet
-=======
 // 处理kubelet的信息源
 // 会生成一个新的config，然后调用NewSourceFile(), NewSourceURL(), NewSourceApiserver()生成三个渠道。
 // 三个渠道的数据都会放入属于自己的channel中，而该channel是通过PodConfig的Channel()生成的。现在整个PodConfig就能汇总加工3个渠道的数据
 // 外部只要调用PocConfig的Updates()即可获取这些处理好的数据所有的channel
->>>>>>> 99a949f89f4... kubelet status_manager
-func makePodSourceConfig(kubeCfg *kubeletconfiginternal.KubeletConfiguration, kubeDeps *Dependencies, nodeName types.NodeName) (*config.PodConfig, error) {
->>>>>>> 2b294e2a
 	manifestURLHeader := make(http.Header)
 	if len(kubeCfg.StaticPodURLHeader) > 0 {
 		for k, v := range kubeCfg.StaticPodURLHeader {
@@ -294,16 +286,9 @@
 	}
 
 	if kubeDeps.KubeClient != nil {
-<<<<<<< HEAD
 		klog.InfoS("Adding apiserver pod source")
 		config.NewSourceApiserver(kubeDeps.KubeClient, nodeName, nodeHasSynced, cfg.Channel(kubetypes.ApiserverSource))
-=======
-		klog.Infof("Watching apiserver")
 		// Channel()返回一个新的channel
-		// NewSourceApiserver()调用newSourceApiserverFromLW()把内容放入到新的channel中
-		// ApiserverSource = "api"，定义在types.go中
-		config.NewSourceApiserver(kubeDeps.KubeClient, nodeName, cfg.Channel(kubetypes.ApiserverSource))
->>>>>>> 2b294e2a
 	}
 	return cfg, nil
 }
@@ -1498,11 +1483,6 @@
 	// Start component sync loops.
 	// pod 状态管理
 	kl.statusManager.Start()
-<<<<<<< HEAD
-=======
-	// pod探针模块
-	kl.probeManager.Start()
->>>>>>> 2b294e2a
 
 	// Start syncing RuntimeClasses if enabled.
 	// 如果启用，则开始同步RuntimeClasses
@@ -1985,14 +1965,8 @@
 // * plegCh: update the runtime cache; sync pod
 // * syncCh: sync all pods waiting for sync
 // * housekeepingCh: trigger cleanup of pods
-<<<<<<< HEAD
 // * health manager: sync pods that have failed or in which one or more
 //                     containers have failed health checks
-=======
-// * liveness manager: sync pods that have failed or in which one or more
-//                     containers have failed liveness checks
-
->>>>>>> 2b294e2a
 func (kl *Kubelet) syncLoopIteration(configCh <-chan kubetypes.PodUpdate, handler SyncHandler,
 	syncCh <-chan time.Time, housekeepingCh <-chan time.Time, plegCh <-chan *pleg.PodLifecycleEvent) bool {
 	select {
